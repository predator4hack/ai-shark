[project]
name = "ai-shark"
version = "0.1.0"
description = "VC Document Analyzer - AI-powered pitch deck analysis tool"
readme = "README.md"
requires-python = ">=3.11"
dependencies = [
    "streamlit>=1.28.0",
    "PyMuPDF>=1.23.0",
    "python-pptx>=0.6.21",
    "python-dotenv>=1.0.0",
    "requests>=2.32.5",
    "beautifulsoup4>=4.13.5",
    "google-generativeai==0.8.5",
    "pymupdf==1.26.4",
    "python-dotenv",
    "numpy",
    "google-api-python-client==2.181.0",
    "google-auth==2.40.3",
    "Pillow==11.3.0",
    "langchain",
    "llama-index",
    "langchain-openai",
    "langchain-google-genai",
    "PyYAML>=6.0",
<<<<<<< HEAD
    "ddgs"
=======
    "python-markdown>=0.1.0",
    "pydantic>=2.11.9",
    "tiktoken>=0.11.0",
    "pytest>=8.4.2",
    "pytest-asyncio>=1.2.0",
    "langchain-core>=0.3.76",
    "langchain-community>=0.3.29",
    "google-genai>=1.36.0",
    "markdown>=3.9",
    "groq>=0.4.1",
    "langchain-groq>=0.1.3",
>>>>>>> 57c77a44
]
[build-system]
requires = ["hatchling"]
build-backend = "hatchling.build"

[tool.hatch.build.targets.wheel]
packages = ["src"]

[tool.pytest.ini_options]
testpaths = ["tests"]
python_files = ["test_*.py"]
python_classes = ["Test*"]
python_functions = ["test_*"]

[project.scripts]
vc-analyzer = "src.main:main"<|MERGE_RESOLUTION|>--- conflicted
+++ resolved
@@ -23,9 +23,6 @@
     "langchain-openai",
     "langchain-google-genai",
     "PyYAML>=6.0",
-<<<<<<< HEAD
-    "ddgs"
-=======
     "python-markdown>=0.1.0",
     "pydantic>=2.11.9",
     "tiktoken>=0.11.0",
@@ -37,7 +34,7 @@
     "markdown>=3.9",
     "groq>=0.4.1",
     "langchain-groq>=0.1.3",
->>>>>>> 57c77a44
+    "ddgs"
 ]
 [build-system]
 requires = ["hatchling"]
